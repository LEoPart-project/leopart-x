// Copyright: (c) 2020 Chris Richardson and Jakob Maljaars
// This file is part of LEoPart-X, a particle-in-cell package for DOLFIN-X
// License: GNU Lesser GPL version 3 or any later version
// SPDX-License-Identifier:    LGPL-3.0-or-later

#include "transfer.h"
#include "Particles.h"
#include <dolfinx.h>

using namespace leopart;

<<<<<<< HEAD
//------------------------------------------------------------------------
void transfer::transfer_to_function(
    std::shared_ptr<dolfinx::function::Function> f, const Particles& pax,
    const Field& field,
    const Eigen::Array<double, Eigen::Dynamic, Eigen::Dynamic, Eigen::RowMajor>&
        basis_values)
{

  std::shared_ptr<const dolfinx::mesh::Mesh> mesh = f->function_space()->mesh();
  const int tdim = mesh->topology().dim();
  int ncells = mesh->topology().index_map(tdim)->size_local();

  // Get particles in each cell
  const std::vector<std::vector<int>>& cell_particles = pax.cell_particles();

  // Get element
  assert(f->function_space()->element());
  std::shared_ptr<const dolfinx::fem::FiniteElement> element
      = f->function_space()->element();
  assert(element);
  const int value_size = element->value_size();
  const int space_dimension = element->space_dimension();
  assert(basis_values.cols() == value_size * space_dimension);

  std::shared_ptr<const dolfinx::fem::DofMap> dm
      = f->function_space()->dofmap();

  dolfinx::la::VecWrapper x(f->vector().vec());

  int idx = 0;
  for (int c = 0; c < ncells; ++c)
  {
    const int np = cell_particles[c].size();
    Eigen::Matrix<double, Eigen::Dynamic, Eigen::Dynamic, Eigen::RowMajor> q(
        space_dimension, np * value_size);
    Eigen::VectorXd f(np * value_size);
    for (int p = 0; p < np; ++p)
    {
      int pidx = cell_particles[c][p];
      Eigen::Map<const Eigen::Matrix<double, Eigen::Dynamic, Eigen::Dynamic,
                                     Eigen::RowMajor>>
          basis(basis_values.row(idx++).data(), space_dimension, value_size);

      q.block(0, p * value_size, space_dimension, value_size) = basis;
      f.segment(p * value_size, value_size) = field.data(pidx);
    }

    Eigen::VectorXd u_i = (q * q.transpose()).ldlt().solve(q * f);
    auto dofs = dm->cell_dofs(c);

    assert(dofs.size() == space_dimension);

    for (int i = 0; i < dofs.size(); ++i)
      x.x[dofs[i]] = u_i[i];
  }
}
//------------------------------------------------------------------------
void transfer::transfer_to_particles(
    Particles& pax, Field& field,
    std::shared_ptr<const dolfinx::function::Function> f,
    const Eigen::Array<double, Eigen::Dynamic, Eigen::Dynamic, Eigen::RowMajor>&
        basis_values)
{
  // Get element
  assert(f->function_space()->element());
  std::shared_ptr<const dolfinx::fem::FiniteElement> element
      = f->function_space()->element();
  assert(element);
  const int value_size = element->value_size();
  const int space_dimension = element->space_dimension();
  assert(basis_values.cols() == value_size * space_dimension);
  assert(field.value_size() == value_size);

  std::shared_ptr<const dolfinx::mesh::Mesh> mesh = f->function_space()->mesh();
  const int tdim = mesh->topology().dim();
  int ncells = mesh->topology().index_map(tdim)->size_local();

  // Get particles in each cell
  const std::vector<std::vector<int>>& cell_particles = pax.cell_particles();

  // Count up particles in each cell
  std::shared_ptr<const dolfinx::fem::DofMap> dm
      = f->function_space()->dofmap();

  dolfinx::la::VecReadWrapper x(f->vector().vec());

  int idx = 0;
  for (int c = 0; c < ncells; ++c)
  {
    auto dofs = dm->cell_dofs(c);
    Eigen::VectorXd vals(dofs.size());
    for (int k = 0; k < dofs.size(); ++k)
      vals[k] = x.x[dofs[k]];
    // Loop over particles in cell and evaluate basis functions q and values
    for (int pidx : cell_particles[c])
    {
      Eigen::Map<Eigen::VectorXd> ptr = field.data(pidx);
      ptr.setZero();
      Eigen::Map<const Eigen::Matrix<double, Eigen::Dynamic, Eigen::Dynamic,
                                     Eigen::ColMajor>>
          q(basis_values.row(idx++).data(), value_size, space_dimension);

      ptr = q * vals;
    }
  }
}
//------------------------------------------------------------------------
=======
>>>>>>> 6915f2da
Eigen::Array<double, Eigen::Dynamic, Eigen::Dynamic, Eigen::RowMajor>
transfer::get_particle_contributions(
    const Particles& pax,
    const dolfinx::function::FunctionSpace& function_space)
{
  std::shared_ptr<const dolfinx::mesh::Mesh> mesh = function_space.mesh();
  const int gdim = mesh->geometry().dim();
  const int tdim = mesh->topology().dim();

  // Count up particles in each cell
  int ncells = mesh->topology().index_map(tdim)->size_local();

  const std::vector<std::vector<int>>& cell_particles = pax.cell_particles();
  int nparticles = 0;
  for (const std::vector<int>& q : cell_particles)
    nparticles += q.size();

  // Get coordinate map
  const dolfinx::fem::CoordinateElement& cmap = mesh->geometry().cmap();

  // Get geometry data
  const dolfinx::graph::AdjacencyList<std::int32_t>& x_dofmap
      = mesh->geometry().dofmap();
  const int num_dofs_g = x_dofmap.num_links(0);
  const Eigen::Array<double, Eigen::Dynamic, 3, Eigen::RowMajor>& x_g
      = mesh->geometry().x();

  // Get cell permutation data
  mesh->topology_mutable().create_entity_permutations();
  const Eigen::Array<std::uint32_t, Eigen::Dynamic, 1>& cell_info
      = mesh->topology().get_cell_permutation_info();

  // Get element
  assert(function_space.element());
  std::shared_ptr<const dolfinx::fem::FiniteElement> element
      = function_space.element();
  assert(element);
  const int block_size = element->block_size();
  const int reference_value_size = element->reference_value_size() / block_size;
  const int value_size = element->value_size() / block_size;
  const int space_dimension = element->space_dimension() / block_size;

  // Prepare geometry data structures
  Eigen::Array<double, Eigen::Dynamic, Eigen::Dynamic, Eigen::RowMajor>
      coordinate_dofs(num_dofs_g, gdim);

  // Each row represents the contribution from the particle in its cell
  Eigen::Array<double, Eigen::Dynamic, Eigen::Dynamic, Eigen::RowMajor>
      basis_data(nparticles, space_dimension * value_size);

  int p = 0;
  for (int c = 0; c < ncells; ++c)
  {
    int np = cell_particles[c].size();
    if (np == 0)
    {
      std::cout << "WARNING: no particles in cell " << c << "\n";
      continue;
    }
    // Get cell geometry (coordinate dofs)
    auto x_dofs = x_dofmap.links(c);
    for (int i = 0; i < num_dofs_g; ++i)
      coordinate_dofs.row(i) = x_g.row(x_dofs[i]).head(gdim);

    // Physical and reference coordinates
    Eigen::Array<double, Eigen::Dynamic, Eigen::Dynamic, Eigen::RowMajor> x(
        np, tdim);
    Eigen::Array<double, Eigen::Dynamic, Eigen::Dynamic, Eigen::RowMajor> X(
        np, tdim);
    // Prepare basis function data structures
    Eigen::Tensor<double, 3, Eigen::RowMajor> basis_reference_values(
        np, space_dimension, reference_value_size);
    Eigen::Tensor<double, 3, Eigen::RowMajor> basis_values(np, space_dimension,
                                                           value_size);
    Eigen::Tensor<double, 3, Eigen::RowMajor> J(np, gdim, tdim);
    Eigen::Array<double, Eigen::Dynamic, 1> detJ(np);
    Eigen::Tensor<double, 3, Eigen::RowMajor> K(np, tdim, gdim);

    for (int i = 0; i < np; ++i)
      x.row(i) = pax.field(0).data(cell_particles[c][i]).head(gdim);

    cmap.compute_reference_geometry(X, J, detJ, K, x, coordinate_dofs);
    // Compute basis on reference element
    element->evaluate_reference_basis(basis_reference_values, X);
    // Push basis forward to physical element
    element->transform_reference_basis(basis_values, basis_reference_values, X,
                                       J, detJ, K, cell_info[c]);

    // FIXME: avoid copy by using Eigen::TensorMap
    // Copy basis data
    std::copy(basis_values.data(),
              basis_values.data() + np * space_dimension * value_size,
              basis_data.row(p).data());
    p += np;
  }
  return basis_data;
}<|MERGE_RESOLUTION|>--- conflicted
+++ resolved
@@ -9,116 +9,6 @@
 
 using namespace leopart;
 
-<<<<<<< HEAD
-//------------------------------------------------------------------------
-void transfer::transfer_to_function(
-    std::shared_ptr<dolfinx::function::Function> f, const Particles& pax,
-    const Field& field,
-    const Eigen::Array<double, Eigen::Dynamic, Eigen::Dynamic, Eigen::RowMajor>&
-        basis_values)
-{
-
-  std::shared_ptr<const dolfinx::mesh::Mesh> mesh = f->function_space()->mesh();
-  const int tdim = mesh->topology().dim();
-  int ncells = mesh->topology().index_map(tdim)->size_local();
-
-  // Get particles in each cell
-  const std::vector<std::vector<int>>& cell_particles = pax.cell_particles();
-
-  // Get element
-  assert(f->function_space()->element());
-  std::shared_ptr<const dolfinx::fem::FiniteElement> element
-      = f->function_space()->element();
-  assert(element);
-  const int value_size = element->value_size();
-  const int space_dimension = element->space_dimension();
-  assert(basis_values.cols() == value_size * space_dimension);
-
-  std::shared_ptr<const dolfinx::fem::DofMap> dm
-      = f->function_space()->dofmap();
-
-  dolfinx::la::VecWrapper x(f->vector().vec());
-
-  int idx = 0;
-  for (int c = 0; c < ncells; ++c)
-  {
-    const int np = cell_particles[c].size();
-    Eigen::Matrix<double, Eigen::Dynamic, Eigen::Dynamic, Eigen::RowMajor> q(
-        space_dimension, np * value_size);
-    Eigen::VectorXd f(np * value_size);
-    for (int p = 0; p < np; ++p)
-    {
-      int pidx = cell_particles[c][p];
-      Eigen::Map<const Eigen::Matrix<double, Eigen::Dynamic, Eigen::Dynamic,
-                                     Eigen::RowMajor>>
-          basis(basis_values.row(idx++).data(), space_dimension, value_size);
-
-      q.block(0, p * value_size, space_dimension, value_size) = basis;
-      f.segment(p * value_size, value_size) = field.data(pidx);
-    }
-
-    Eigen::VectorXd u_i = (q * q.transpose()).ldlt().solve(q * f);
-    auto dofs = dm->cell_dofs(c);
-
-    assert(dofs.size() == space_dimension);
-
-    for (int i = 0; i < dofs.size(); ++i)
-      x.x[dofs[i]] = u_i[i];
-  }
-}
-//------------------------------------------------------------------------
-void transfer::transfer_to_particles(
-    Particles& pax, Field& field,
-    std::shared_ptr<const dolfinx::function::Function> f,
-    const Eigen::Array<double, Eigen::Dynamic, Eigen::Dynamic, Eigen::RowMajor>&
-        basis_values)
-{
-  // Get element
-  assert(f->function_space()->element());
-  std::shared_ptr<const dolfinx::fem::FiniteElement> element
-      = f->function_space()->element();
-  assert(element);
-  const int value_size = element->value_size();
-  const int space_dimension = element->space_dimension();
-  assert(basis_values.cols() == value_size * space_dimension);
-  assert(field.value_size() == value_size);
-
-  std::shared_ptr<const dolfinx::mesh::Mesh> mesh = f->function_space()->mesh();
-  const int tdim = mesh->topology().dim();
-  int ncells = mesh->topology().index_map(tdim)->size_local();
-
-  // Get particles in each cell
-  const std::vector<std::vector<int>>& cell_particles = pax.cell_particles();
-
-  // Count up particles in each cell
-  std::shared_ptr<const dolfinx::fem::DofMap> dm
-      = f->function_space()->dofmap();
-
-  dolfinx::la::VecReadWrapper x(f->vector().vec());
-
-  int idx = 0;
-  for (int c = 0; c < ncells; ++c)
-  {
-    auto dofs = dm->cell_dofs(c);
-    Eigen::VectorXd vals(dofs.size());
-    for (int k = 0; k < dofs.size(); ++k)
-      vals[k] = x.x[dofs[k]];
-    // Loop over particles in cell and evaluate basis functions q and values
-    for (int pidx : cell_particles[c])
-    {
-      Eigen::Map<Eigen::VectorXd> ptr = field.data(pidx);
-      ptr.setZero();
-      Eigen::Map<const Eigen::Matrix<double, Eigen::Dynamic, Eigen::Dynamic,
-                                     Eigen::ColMajor>>
-          q(basis_values.row(idx++).data(), value_size, space_dimension);
-
-      ptr = q * vals;
-    }
-  }
-}
-//------------------------------------------------------------------------
-=======
->>>>>>> 6915f2da
 Eigen::Array<double, Eigen::Dynamic, Eigen::Dynamic, Eigen::RowMajor>
 transfer::get_particle_contributions(
     const Particles& pax,
