--- conflicted
+++ resolved
@@ -31,10 +31,7 @@
 
 /// Transfer information from the FE \p field to the particles by
 /// evaluating dofs at particle positions.
-<<<<<<< HEAD
-=======
 template <typename T>
->>>>>>> 6915f2da
 void transfer_to_particles(
     Particles& pax, Field& field,
     std::shared_ptr<const dolfinx::function::Function<T>> f,
